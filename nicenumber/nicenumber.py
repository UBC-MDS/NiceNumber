--- conflicted
+++ resolved
@@ -47,7 +47,6 @@
 
     return
 
-<<<<<<< HEAD
 def to_pandas(df : pd.DataFrame, col : Union[str, list], transform_type : str ='human', family : str ='number'):
     """Change the formatting of text in column(s) of data in a dataframe
 
@@ -73,7 +72,6 @@
     """      
 
     return
-=======
 
 def to_color(number:int, color:list = None):
     """Give all parts of the number with different colors
@@ -91,5 +89,4 @@
         String number with different colors
     """
 
-    return ""
->>>>>>> 1d6e23c6
+    return ""